[profile.default]
<<<<<<< HEAD
src = "src"
out = "out"
libs = ["lib"]
via-ir = true

[profile.default.fmt]
wrap_comments = true
=======
names = true
sizes = true
via-ir = true
src = "contracts"
evm_version = "paris"
fs_permissions = [
    { access = "read", path = "./config/"},
    { access = "read", path = "./lib/morpho-blue/out/"}
]
>>>>>>> bc0ca678

[profile.default.fuzz]
runs = 32

[profile.default.invariant]
runs = 16
depth = 4

[profile.default.rpc_endpoints]
mainnet = "https://eth-mainnet.g.alchemy.com/v2/${ALCHEMY_KEY}"
tenderly = "https://rpc.tenderly.co/fork/${TENDERLY_FORK_ID}"

[profile.default.fmt]
wrap_comments = true


[profile.build]
test = "/dev/null"
script = "/dev/null"


[profile.test]
via-ir = false


# See more config options https://github.com/foundry-rs/foundry/tree/master/config<|MERGE_RESOLUTION|>--- conflicted
+++ resolved
@@ -1,13 +1,4 @@
 [profile.default]
-<<<<<<< HEAD
-src = "src"
-out = "out"
-libs = ["lib"]
-via-ir = true
-
-[profile.default.fmt]
-wrap_comments = true
-=======
 names = true
 sizes = true
 via-ir = true
@@ -17,7 +8,6 @@
     { access = "read", path = "./config/"},
     { access = "read", path = "./lib/morpho-blue/out/"}
 ]
->>>>>>> bc0ca678
 
 [profile.default.fuzz]
 runs = 32
