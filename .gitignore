# Compiler files
cache/
out/

# Ignores development broadcast logs
!/broadcast
/broadcast/*/31337/
/broadcast/**/dry-run/

# Docs
docs/

# Certora
.certora**
emv-*-certora*
<<<<<<< HEAD
=======
certora/munged
>>>>>>> e3f84127

# Dotenv file
.env<|MERGE_RESOLUTION|>--- conflicted
+++ resolved
@@ -13,10 +13,7 @@
 # Certora
 .certora**
 emv-*-certora*
-<<<<<<< HEAD
-=======
 certora/munged
->>>>>>> e3f84127
 
 # Dotenv file
 .env