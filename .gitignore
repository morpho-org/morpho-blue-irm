--- conflicted
+++ resolved
@@ -21,15 +21,10 @@
 /cache_hardhat
 /artifacts
 
-<<<<<<< HEAD
 *.log
 
 # Certora
 .certora*/
-=======
-# Certora
-.certora*/
 
 # Claude
-.claude/
->>>>>>> 2bce6da3
+.claude/