--- conflicted
+++ resolved
@@ -57,15 +57,10 @@
     }
 
     /// @dev Supplies `amount` of `asset` of `onBehalf` using permit2 in a single tx.
-<<<<<<< HEAD
-    ///         The supplied amount cannot be used as collateral but is eligible to earn interest.
+    ///      The supplied amount cannot be used as collateral but is eligible to earn interest.
     function blueSupply(Market calldata market, uint256 amount, uint256 shares, address onBehalf, bytes calldata data)
         external
     {
-=======
-    ///      The supplied amount cannot be used as collateral but is eligible to earn interest.
-    function blueSupply(Market calldata market, uint256 amount, address onBehalf, bytes calldata data) external {
->>>>>>> c12722de
         require(onBehalf != address(this), Errors.BULKER_ADDRESS);
 
         if (amount != 0) amount = Math.min(amount, ERC20(market.borrowableAsset).balanceOf(address(this)));
