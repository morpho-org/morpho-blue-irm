--- conflicted
+++ resolved
@@ -12,26 +12,17 @@
     constructor(
         uint256 priceScale,
         address collateralFeed,
-<<<<<<< HEAD
         uint256 collateralStaleTimeout,
+        uint256 collateralBoundOffsetFactor,
         address borrowableFeed,
         uint256 borrowableStaleTimeout,
-=======
-        uint256 collateralBoundOffsetFactor,
-        address borrowableFeed,
         uint256 borrowableBoundOffsetFactor,
->>>>>>> b010a5ec
         address sequencerUptimeFeed,
         uint256 gracePeriod
     )
         BaseOracle(priceScale)
-<<<<<<< HEAD
-        ChainlinkCollateralAdapter(collateralFeed, collateralStaleTimeout)
-        ChainlinkBorrowableAdapter(borrowableFeed, borrowableStaleTimeout)
-=======
-        ChainlinkCollateralAdapter(collateralFeed, collateralBoundOffsetFactor)
-        ChainlinkBorrowableAdapter(borrowableFeed, borrowableBoundOffsetFactor)
->>>>>>> b010a5ec
+        ChainlinkCollateralAdapter(collateralFeed, collateralStaleTimeout, collateralBoundOffsetFactor)
+        ChainlinkBorrowableAdapter(borrowableFeed, borrowableStaleTimeout, borrowableBoundOffsetFactor)
         ChainlinkL2BaseAdapter(sequencerUptimeFeed, gracePeriod)
     {}
 }