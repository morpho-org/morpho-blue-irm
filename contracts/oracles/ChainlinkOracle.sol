// SPDX-License-Identifier: UNLICENSED
pragma solidity ^0.8.0;

import {BaseOracle} from "./BaseOracle.sol";
import {StaticBorrowableAdapter} from "./adapters/StaticBorrowableAdapter.sol";
import {ChainlinkCollateralAdapter} from "./adapters/ChainlinkCollateralAdapter.sol";

contract ChainlinkOracle is BaseOracle, ChainlinkCollateralAdapter, StaticBorrowableAdapter {
<<<<<<< HEAD
    constructor(uint256 scaleFactor, address feed, uint256 staleTimeout)
        BaseOracle(scaleFactor)
        ChainlinkCollateralAdapter(feed, staleTimeout)
=======
    constructor(uint256 scaleFactor, address feed, uint256 boundOffsetFactor)
        BaseOracle(scaleFactor)
        ChainlinkCollateralAdapter(feed, boundOffsetFactor)
>>>>>>> b010a5ec
    {}
}<|MERGE_RESOLUTION|>--- conflicted
+++ resolved
@@ -6,14 +6,8 @@
 import {ChainlinkCollateralAdapter} from "./adapters/ChainlinkCollateralAdapter.sol";
 
 contract ChainlinkOracle is BaseOracle, ChainlinkCollateralAdapter, StaticBorrowableAdapter {
-<<<<<<< HEAD
-    constructor(uint256 scaleFactor, address feed, uint256 staleTimeout)
+    constructor(uint256 scaleFactor, address feed, uint256 staleTimeout, uint256 boundOffsetFactor)
         BaseOracle(scaleFactor)
-        ChainlinkCollateralAdapter(feed, staleTimeout)
-=======
-    constructor(uint256 scaleFactor, address feed, uint256 boundOffsetFactor)
-        BaseOracle(scaleFactor)
-        ChainlinkCollateralAdapter(feed, boundOffsetFactor)
->>>>>>> b010a5ec
+        ChainlinkCollateralAdapter(feed, staleTimeout, boundOffsetFactor)
     {}
 }