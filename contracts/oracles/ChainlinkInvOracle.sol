// SPDX-License-Identifier: UNLICENSED
pragma solidity ^0.8.0;

import {BaseOracle} from "./BaseOracle.sol";
import {StaticCollateralAdapter} from "./adapters/StaticCollateralAdapter.sol";
import {ChainlinkBorrowableAdapter} from "./adapters/ChainlinkBorrowableAdapter.sol";

<<<<<<< HEAD
contract ChainlinkOracle is BaseOracle, StaticCollateralAdapter, ChainlinkBorrowableAdapter {
    constructor(uint256 scaleFactor, address feed, uint256 staleTimeout)
        BaseOracle(scaleFactor)
        ChainlinkBorrowableAdapter(feed, staleTimeout)
=======
contract ChainlinkInvOracle is BaseOracle, StaticCollateralAdapter, ChainlinkBorrowableAdapter {
    constructor(uint256 scaleFactor, address feed, uint256 boundOffsetFactor)
        BaseOracle(scaleFactor)
        ChainlinkBorrowableAdapter(feed, boundOffsetFactor)
>>>>>>> b010a5ec
    {}
}<|MERGE_RESOLUTION|>--- conflicted
+++ resolved
@@ -5,16 +5,9 @@
 import {StaticCollateralAdapter} from "./adapters/StaticCollateralAdapter.sol";
 import {ChainlinkBorrowableAdapter} from "./adapters/ChainlinkBorrowableAdapter.sol";
 
-<<<<<<< HEAD
-contract ChainlinkOracle is BaseOracle, StaticCollateralAdapter, ChainlinkBorrowableAdapter {
-    constructor(uint256 scaleFactor, address feed, uint256 staleTimeout)
+contract ChainlinkInvOracle is BaseOracle, StaticCollateralAdapter, ChainlinkBorrowableAdapter {
+    constructor(uint256 scaleFactor, address feed, uint256 staleTimeout, uint256 boundOffsetFactor)
         BaseOracle(scaleFactor)
-        ChainlinkBorrowableAdapter(feed, staleTimeout)
-=======
-contract ChainlinkInvOracle is BaseOracle, StaticCollateralAdapter, ChainlinkBorrowableAdapter {
-    constructor(uint256 scaleFactor, address feed, uint256 boundOffsetFactor)
-        BaseOracle(scaleFactor)
-        ChainlinkBorrowableAdapter(feed, boundOffsetFactor)
->>>>>>> b010a5ec
+        ChainlinkBorrowableAdapter(feed, staleTimeout, boundOffsetFactor)
     {}
 }