--- conflicted
+++ resolved
@@ -11,12 +11,7 @@
 abstract contract ChainlinkBorrowableAdapter is BaseOracle {
     using ChainlinkAggregatorV3Lib for IChainlinkAggregatorV3;
 
-<<<<<<< HEAD
-    IChainlinkAggregatorV3 internal immutable CHAINLINK_BORROWABLE_FEED;
-    uint256 internal immutable BORROWABLE_SCALE;
-=======
-    IChainlinkAggregatorV3 private immutable _CHAINLINK_BORROWABLE_FEED;
->>>>>>> b00d0561
+    IChainlinkAggregatorV3 internal immutable _CHAINLINK_BORROWABLE_FEED;
 
     constructor(address feed) {
         _CHAINLINK_BORROWABLE_FEED = IChainlinkAggregatorV3(feed);
