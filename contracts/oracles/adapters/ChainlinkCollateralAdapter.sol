// SPDX-License-Identifier: UNLICENSED
pragma solidity ^0.8.0;

import {IChainlinkAggregatorV3} from "./interfaces/IChainlinkAggregatorV3.sol";

import {ErrorsLib} from "../libraries/ErrorsLib.sol";
import {OracleFeed} from "../libraries/OracleFeed.sol";
import {PercentageMath} from "@morpho-utils/math/PercentageMath.sol";
import {ChainlinkAggregatorV3Lib} from "../libraries/ChainlinkAggregatorV3Lib.sol";

import {BaseOracle} from "../BaseOracle.sol";

abstract contract ChainlinkCollateralAdapter is BaseOracle {
    using ChainlinkAggregatorV3Lib for IChainlinkAggregatorV3;

    IChainlinkAggregatorV3 internal immutable _CHAINLINK_COLLATERAL_FEED;

<<<<<<< HEAD
    uint256 public immutable COLLATERAL_STALE_TIMEOUT;

    constructor(address feed, uint256 staleTimeout) {
=======
    uint256 public immutable COLLATERAL_BOUND_OFFSET_FACTOR;

    constructor(address feed, uint256 boundOffsetFactor) {
>>>>>>> b010a5ec
        require(feed != address(0), ErrorsLib.ZERO_ADDRESS);
        require(boundOffsetFactor <= PercentageMath.HALF_PERCENTAGE_FACTOR, ErrorsLib.INVALID_BOUND_OFFSET_FACTOR);

        _CHAINLINK_COLLATERAL_FEED = IChainlinkAggregatorV3(feed);
<<<<<<< HEAD
        COLLATERAL_STALE_TIMEOUT = staleTimeout;
=======
        COLLATERAL_BOUND_OFFSET_FACTOR = boundOffsetFactor;
>>>>>>> b010a5ec

        COLLATERAL_SCALE = 10 ** _CHAINLINK_COLLATERAL_FEED.decimals();
    }

    function COLLATERAL_FEED() external view returns (string memory, address) {
        return (OracleFeed.CHAINLINK_V3, address(_CHAINLINK_COLLATERAL_FEED));
    }

    function collateralPrice() public view virtual override returns (uint256) {
<<<<<<< HEAD
        return _CHAINLINK_COLLATERAL_FEED.price(COLLATERAL_STALE_TIMEOUT);
=======
        return _CHAINLINK_COLLATERAL_FEED.price(COLLATERAL_BOUND_OFFSET_FACTOR);
>>>>>>> b010a5ec
    }
}<|MERGE_RESOLUTION|>--- conflicted
+++ resolved
@@ -15,24 +15,16 @@
 
     IChainlinkAggregatorV3 internal immutable _CHAINLINK_COLLATERAL_FEED;
 
-<<<<<<< HEAD
     uint256 public immutable COLLATERAL_STALE_TIMEOUT;
-
-    constructor(address feed, uint256 staleTimeout) {
-=======
     uint256 public immutable COLLATERAL_BOUND_OFFSET_FACTOR;
 
-    constructor(address feed, uint256 boundOffsetFactor) {
->>>>>>> b010a5ec
+    constructor(address feed, uint256 staleTimeout, uint256 boundOffsetFactor) {
         require(feed != address(0), ErrorsLib.ZERO_ADDRESS);
         require(boundOffsetFactor <= PercentageMath.HALF_PERCENTAGE_FACTOR, ErrorsLib.INVALID_BOUND_OFFSET_FACTOR);
 
         _CHAINLINK_COLLATERAL_FEED = IChainlinkAggregatorV3(feed);
-<<<<<<< HEAD
         COLLATERAL_STALE_TIMEOUT = staleTimeout;
-=======
         COLLATERAL_BOUND_OFFSET_FACTOR = boundOffsetFactor;
->>>>>>> b010a5ec
 
         COLLATERAL_SCALE = 10 ** _CHAINLINK_COLLATERAL_FEED.decimals();
     }
@@ -42,10 +34,6 @@
     }
 
     function collateralPrice() public view virtual override returns (uint256) {
-<<<<<<< HEAD
-        return _CHAINLINK_COLLATERAL_FEED.price(COLLATERAL_STALE_TIMEOUT);
-=======
-        return _CHAINLINK_COLLATERAL_FEED.price(COLLATERAL_BOUND_OFFSET_FACTOR);
->>>>>>> b010a5ec
+        return _CHAINLINK_COLLATERAL_FEED.price(COLLATERAL_STALE_TIMEOUT, COLLATERAL_BOUND_OFFSET_FACTOR);
     }
 }