// SPDX-License-Identifier: UNLICENSED
pragma solidity ^0.8.0;

import {BaseOracle} from "./BaseOracle.sol";
import {UniswapV3CollateralAdapter} from "./adapters/UniswapV3CollateralAdapter.sol";
import {ChainlinkBorrowableAdapter} from "./adapters/ChainlinkBorrowableAdapter.sol";

contract UniswapV3ChainlinkOracle is BaseOracle, UniswapV3CollateralAdapter, ChainlinkBorrowableAdapter {
<<<<<<< HEAD
    constructor(
        uint256 priceScale,
        address pool,
        address feed,
        uint32 collateralPriceWindow,
        address collateralPriceQuoteToken
    )
        BaseOracle(priceScale)
        UniswapV3CollateralAdapter(pool, collateralPriceWindow, collateralPriceQuoteToken)
=======
    constructor(uint256 scaleFactor, address pool, address feed, uint32 collateralPriceDelay)
        BaseOracle(scaleFactor)
        UniswapV3CollateralAdapter(pool, collateralPriceDelay)
>>>>>>> 4df440e3
        ChainlinkBorrowableAdapter(feed)
    {}
}<|MERGE_RESOLUTION|>--- conflicted
+++ resolved
@@ -6,21 +6,15 @@
 import {ChainlinkBorrowableAdapter} from "./adapters/ChainlinkBorrowableAdapter.sol";
 
 contract UniswapV3ChainlinkOracle is BaseOracle, UniswapV3CollateralAdapter, ChainlinkBorrowableAdapter {
-<<<<<<< HEAD
     constructor(
-        uint256 priceScale,
+        uint256 scaleFactor,
         address pool,
         address feed,
         uint32 collateralPriceWindow,
         address collateralPriceQuoteToken
     )
-        BaseOracle(priceScale)
+        BaseOracle(scaleFactor)
         UniswapV3CollateralAdapter(pool, collateralPriceWindow, collateralPriceQuoteToken)
-=======
-    constructor(uint256 scaleFactor, address pool, address feed, uint32 collateralPriceDelay)
-        BaseOracle(scaleFactor)
-        UniswapV3CollateralAdapter(pool, collateralPriceDelay)
->>>>>>> 4df440e3
         ChainlinkBorrowableAdapter(feed)
     {}
 }