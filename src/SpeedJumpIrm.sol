// SPDX-License-Identifier: MIT
pragma solidity 0.8.19;

import {IIrm} from "../lib/morpho-blue/src/interfaces/IIrm.sol";

import {UtilsLib} from "./libraries/UtilsLib.sol";
import {ErrorsLib} from "./libraries/ErrorsLib.sol";
import {MathLib, WAD_INT} from "./libraries/MathLib.sol";
import {MarketParamsLib} from "../lib/morpho-blue/src/libraries/MarketParamsLib.sol";
import {Id, MarketParams, Market} from "../lib/morpho-blue/src/interfaces/IMorpho.sol";
import {WAD, MathLib as MorphoMathLib} from "../lib/morpho-blue/src/libraries/MathLib.sol";

/// @title AdaptativeCurveIrm
/// @author Morpho Labs
/// @custom:contact security@morpho.org
contract AdaptativeCurveIrm is IIrm {
    using MathLib for int256;
    using MathLib for uint256;
    using UtilsLib for uint256;
    using MorphoMathLib for uint128;
    using MorphoMathLib for uint256;
    using MarketParamsLib for MarketParams;

    /* EVENTS */

    /// @notice Emitted when a borrow rate is updated.
    event BorrowRateUpdate(Id indexed id, uint256 avgBorrowRate, uint256 rateAtTarget);

    /* CONSTANTS */

    /// @notice Maximum rate at target per second (scaled by WAD) (1B% APR).
    uint256 public constant MAX_RATE_AT_TARGET = uint256(1e7 ether) / 365 days;
    /// @notice Mininimum rate at target per second (scaled by WAD) (0.1% APR).
    uint256 public constant MIN_RATE_AT_TARGET = uint256(0.001 ether) / 365 days;
    /// @notice Address of Morpho.
    address public immutable MORPHO;
    /// @notice Curve steepness (scaled by WAD).
    /// @dev Verified to be greater than 1 at construction.
    int256 public immutable CURVE_STEEPNESS;
    /// @notice Adjustment speed (scaled by WAD).
    /// @dev The speed is per second, so the rate moves at a speed of ADJUSTMENT_SPEED * err each second (while being
    /// continuously compounded). A typical value for the ADJUSTMENT_SPEED would be 10 ethers / 365 days.
    /// @dev Verified to be non-negative at construction.
    int256 public immutable ADJUSTMENT_SPEED;
    /// @notice Target utilization (scaled by WAD).
    /// @dev Verified to be strictly between 0 and 1 at construction.
    int256 public immutable TARGET_UTILIZATION;
    /// @notice Initial rate at target per second (scaled by WAD).
    uint256 public immutable INITIAL_RATE_AT_TARGET;

    /* STORAGE */

    /// @notice Rate at target utilization.
    /// @dev Tells the height of the curve.
    mapping(Id => uint256) public rateAtTarget;

    /* CONSTRUCTOR */

    /// @notice Constructor.
    /// @param morpho The address of Morpho.
    /// @param curveSteepness The curve steepness (scaled by WAD).
    /// @param adjustmentSpeed The adjustment speed (scaled by WAD).
    /// @param targetUtilization The target utilization (scaled by WAD).
    /// @param initialRateAtTarget The initial rate at target (scaled by WAD).
    constructor(
        address morpho,
        uint256 curveSteepness,
        uint256 adjustmentSpeed,
        uint256 targetUtilization,
        uint256 initialRateAtTarget
    ) {
        require(morpho != address(0), ErrorsLib.ZERO_ADDRESS);
        require(curveSteepness <= uint256(type(int256).max), ErrorsLib.INPUT_TOO_LARGE);
        require(curveSteepness >= WAD, ErrorsLib.INPUT_TOO_SMALL);
        require(adjustmentSpeed <= uint256(type(int256).max), ErrorsLib.INPUT_TOO_LARGE);
        require(targetUtilization < WAD, ErrorsLib.INPUT_TOO_LARGE);
        require(targetUtilization > 0, ErrorsLib.ZERO_INPUT);
        require(initialRateAtTarget >= MIN_RATE_AT_TARGET, ErrorsLib.INPUT_TOO_SMALL);
        require(initialRateAtTarget <= MAX_RATE_AT_TARGET, ErrorsLib.INPUT_TOO_LARGE);

        MORPHO = morpho;
        // Safe "unchecked" cast.
        CURVE_STEEPNESS = int256(curveSteepness);
        // Safe "unchecked" cast.
        ADJUSTMENT_SPEED = int256(adjustmentSpeed);
        // Safe "unchecked" cast.
        TARGET_UTILIZATION = int256(targetUtilization);
        INITIAL_RATE_AT_TARGET = initialRateAtTarget;
    }

    /* BORROW RATES */

    /// @inheritdoc IIrm
    function borrowRateView(MarketParams memory marketParams, Market memory market) external view returns (uint256) {
        (uint256 avgBorrowRate,) = _borrowRate(marketParams.id(), market);
        return avgBorrowRate;
    }

    /// @inheritdoc IIrm
    function borrowRate(MarketParams memory marketParams, Market memory market) external returns (uint256) {
        require(msg.sender == MORPHO, ErrorsLib.NOT_MORPHO);

        Id id = marketParams.id();

        (uint256 avgBorrowRate, uint256 endRateAtTarget) = _borrowRate(id, market);

        rateAtTarget[id] = endRateAtTarget;

        emit BorrowRateUpdate(id, avgBorrowRate, endRateAtTarget);

        return avgBorrowRate;
    }

    /// @dev Returns avgBorrowRate and endRateAtTarget.
    /// @dev Assumes that the inputs `marketParams` and `id` match.
    function _borrowRate(Id id, Market memory market) private view returns (uint256, uint256) {
        // Safe "unchecked" cast because the utilization is smaller than 1 (scaled by WAD).
        int256 utilization =
            int256(market.totalSupplyAssets > 0 ? market.totalBorrowAssets.wDivDown(market.totalSupplyAssets) : 0);

        int256 errNormFactor = utilization > TARGET_UTILIZATION ? WAD_INT - TARGET_UTILIZATION : TARGET_UTILIZATION;
        int256 err = (utilization - TARGET_UTILIZATION).wDivDown(errNormFactor);

        uint256 startRateAtTarget = rateAtTarget[id];

        // First interaction.
        if (startRateAtTarget == 0) {
            return (_curve(INITIAL_RATE_AT_TARGET, err), INITIAL_RATE_AT_TARGET);
        } else {
            // Note that the speed is assumed constant between two interactions, but in theory it increases because of
            // interests. So the rate will be slightly underestimated.
            int256 speed = ADJUSTMENT_SPEED.wMulDown(err);

            // market.lastUpdate != 0 because it is not the first interaction with this market.
            uint256 elapsed = block.timestamp - market.lastUpdate;
            // Safe "unchecked" cast because elapsed <= block.timestamp.
            int256 linearAdaptation = speed * int256(elapsed);
            uint256 adaptationMultiplier = MathLib.wExp(linearAdaptation);
            // endRateAtTarget is bounded between MIN_RATE_AT_TARGET and MAX_RATE_AT_TARGET.
            uint256 unboundedEndRateAtTarget = startRateAtTarget.wMulDown(adaptationMultiplier);
            uint256 endRateAtTarget = unboundedEndRateAtTarget.bound(MIN_RATE_AT_TARGET, MAX_RATE_AT_TARGET);
            uint256 endBorrowRate = _curve(unboundedEndRateAtTarget, err);

            // Then we compute the average rate over the period.
            // Note that startBorrowRate is defined in the computations below.
            // avgBorrowRate = 1 / elapsed * ∫ startBorrowRate * exp(speed * t) dt between 0 and elapsed
            //               = startBorrowRate * (exp(linearAdaptation) - 1) / linearAdaptation
            //               = (endBorrowRate - startBorrowRate) / linearAdaptation
            // And for linearAdaptation around zero: avgBorrowRate ~ startBorrowRate = endBorrowRate.
            // Also, when it is the first interaction (rateAtTarget = 0).
            uint256 avgBorrowRate;
            if (linearAdaptation == 0) {
                avgBorrowRate = endBorrowRate;
            } else {
                uint256 startBorrowRate = _curve(startRateAtTarget, err);
                // Safe "unchecked" cast to uint256 because linearAdaptation < 0 <=> adaptationMultiplier <= 1.
                //                                                              <=> endBorrowRate <= startBorrowRate.
                avgBorrowRate = uint256((int256(endBorrowRate) - int256(startBorrowRate)).wDivDown(linearAdaptation));
            }

            return (avgBorrowRate, endRateAtTarget);
        }
    }

    /// @dev Returns the rate for a given `_rateAtTarget` and an `err`.
    /// The formula of the curve is the following:
    /// r = ((1-1/C)*err + 1) * rateAtTarget if err < 0
    ///     ((C-1)*err + 1) * rateAtTarget else.
    function _curve(uint256 _rateAtTarget, int256 err) private view returns (uint256) {
<<<<<<< HEAD
        // Safe "unchecked" cast of _rateAtTarget because _rateAtTarget <= MAX_RATE_AT_TARGET.
        int256 coeff = err < 0 ? WAD_INT - WAD_INT.wDivDown(CURVE_STEEPNESS) : CURVE_STEEPNESS - WAD_INT;

        // Safe "unchecked" cast of _rateAtTarget because _rateAtTarget <= MAX_RATE_AT_TARGET.
        // Safe "unchecked" cast of the result because r >= 0.
        return uint256(coeff.wMulDown(err) + WAD_INT).wMulDown(_rateAtTarget);
=======
        int256 coeff = err < 0 ? WAD_INT - WAD_INT.wDivDown(CURVE_STEEPNESS) : CURVE_STEEPNESS - WAD_INT;
        // Safe "unchecked" cast of _rateAtTarget because _rateAtTarget <= MAX_RATE_AT_TARGET.
        // Safe "unchecked" cast of the result because r >= 0.
        return uint256((coeff.wMulDown(err) + WAD_INT).wMulDown(int256(_rateAtTarget)));
>>>>>>> 145ff397
    }
}<|MERGE_RESOLUTION|>--- conflicted
+++ resolved
@@ -167,18 +167,9 @@
     /// r = ((1-1/C)*err + 1) * rateAtTarget if err < 0
     ///     ((C-1)*err + 1) * rateAtTarget else.
     function _curve(uint256 _rateAtTarget, int256 err) private view returns (uint256) {
-<<<<<<< HEAD
-        // Safe "unchecked" cast of _rateAtTarget because _rateAtTarget <= MAX_RATE_AT_TARGET.
-        int256 coeff = err < 0 ? WAD_INT - WAD_INT.wDivDown(CURVE_STEEPNESS) : CURVE_STEEPNESS - WAD_INT;
-
-        // Safe "unchecked" cast of _rateAtTarget because _rateAtTarget <= MAX_RATE_AT_TARGET.
-        // Safe "unchecked" cast of the result because r >= 0.
-        return uint256(coeff.wMulDown(err) + WAD_INT).wMulDown(_rateAtTarget);
-=======
         int256 coeff = err < 0 ? WAD_INT - WAD_INT.wDivDown(CURVE_STEEPNESS) : CURVE_STEEPNESS - WAD_INT;
         // Safe "unchecked" cast of _rateAtTarget because _rateAtTarget <= MAX_RATE_AT_TARGET.
         // Safe "unchecked" cast of the result because r >= 0.
         return uint256((coeff.wMulDown(err) + WAD_INT).wMulDown(int256(_rateAtTarget)));
->>>>>>> 145ff397
     }
 }