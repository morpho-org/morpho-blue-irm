--- conflicted
+++ resolved
@@ -120,14 +120,10 @@
         // Safe "unchecked" cast because elapsed <= block.timestamp.
         int256 linearVariation = speed * int256(elapsed);
         uint256 variationMultiplier = MathLib.wExp(linearVariation);
-<<<<<<< HEAD
-        uint256 newBaseRate = (prevBaseRate > 0) ? prevBaseRate.wMulDown(variationMultiplier) : INITIAL_BASE_RATE;
-=======
         // newBaseRate is bounded between MIN_BASE_RATE, MAX_BASE_RATE.
-        uint256 newBaseRate = (baseRate[id] > 0)
-            ? baseRate[id].wMulDown(variationMultiplier).bound(MIN_BASE_RATE, MAX_BASE_RATE)
+        uint256 newBaseRate = (prevBaseRate > 0)
+            ? prevBaseRate.wMulDown(variationMultiplier).bound(MIN_BASE_RATE, MAX_BASE_RATE)
             : INITIAL_BASE_RATE;
->>>>>>> c68cb45d
         uint256 newBorrowRate = _curve(newBaseRate, err);
 
         // Then we compute the average rate over the period (this is what Morpho needs to accrue the interest).
