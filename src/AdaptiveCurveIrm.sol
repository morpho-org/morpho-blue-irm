--- conflicted
+++ resolved
@@ -79,15 +79,10 @@
         int256 utilization =
             int256(market.totalSupplyAssets > 0 ? market.totalBorrowAssets.wDivDown(market.totalSupplyAssets) : 0);
 
-<<<<<<< HEAD
-        int256 errNormFactor = utilization > TARGET_UTILIZATION ? WAD - TARGET_UTILIZATION : TARGET_UTILIZATION;
-        int256 err = (utilization - TARGET_UTILIZATION).wDivTo0(errNormFactor);
-=======
         int256 errNormFactor = utilization > ConstantsLib.TARGET_UTILIZATION
             ? WAD - ConstantsLib.TARGET_UTILIZATION
             : ConstantsLib.TARGET_UTILIZATION;
-        int256 err = (utilization - ConstantsLib.TARGET_UTILIZATION).wDivDown(errNormFactor);
->>>>>>> d596b3b6
+        int256 err = (utilization - ConstantsLib.TARGET_UTILIZATION).wDivTo0(errNormFactor);
 
         int256 startRateAtTarget = rateAtTarget[id];
 
@@ -101,11 +96,7 @@
         } else {
             // Note that the speed is assumed constant between two interactions, but in theory it increases because of
             // interests. So the rate will be slightly underestimated.
-<<<<<<< HEAD
-            int256 speed = ADJUSTMENT_SPEED.wMulTo0(err);
-=======
-            int256 speed = ConstantsLib.ADJUSTMENT_SPEED.wMulDown(err);
->>>>>>> d596b3b6
+            int256 speed = ConstantsLib.ADJUSTMENT_SPEED.wMulTo0(err);
             // market.lastUpdate != 0 because it is not the first interaction with this market.
             // Safe "unchecked" cast because block.timestamp - market.lastUpdate <= block.timestamp <= type(int256).max.
             int256 elapsed = int256(block.timestamp - market.lastUpdate);
@@ -145,11 +136,7 @@
     ///     ((C-1)*err + 1) * rateAtTarget else.
     function _curve(int256 _rateAtTarget, int256 err) private pure returns (int256) {
         // Non negative because 1 - 1/C >= 0, C - 1 >= 0.
-<<<<<<< HEAD
-        int256 coeff = err < 0 ? WAD - WAD.wDivTo0(CURVE_STEEPNESS) : CURVE_STEEPNESS - WAD;
-=======
-        int256 coeff = err < 0 ? WAD - WAD.wDivDown(ConstantsLib.CURVE_STEEPNESS) : ConstantsLib.CURVE_STEEPNESS - WAD;
->>>>>>> d596b3b6
+        int256 coeff = err < 0 ? WAD - WAD.wDivTo0(ConstantsLib.CURVE_STEEPNESS) : ConstantsLib.CURVE_STEEPNESS - WAD;
         // Non negative if _rateAtTarget >= 0 because if err < 0, coeff <= 1.
         return (coeff.wMulTo0(err) + WAD).wMulTo0(int256(_rateAtTarget));
     }
