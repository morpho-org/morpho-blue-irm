// SPDX-License-Identifier: UNLICENSED
pragma solidity ^0.8.0;

/// @title ErrorsLib
/// @author Morpho Labs
/// @custom:contact security@morpho.xyz
/// @notice Library exposing error messages.
library ErrorsLib {
    /// @dev Thrown when the input is too large to fit in the expected type.
    string internal constant INPUT_TOO_LARGE = "input too large";
<<<<<<< HEAD
    string internal constant ZERO_INPUT = "zero input";
=======

    /// @dev Thrown when wExp underflows.
>>>>>>> 9e25203f
    string internal constant WEXP_UNDERFLOW = "wExp underflow";

    /// @dev Thrown when wExp overflows.
    string internal constant WEXP_OVERFLOW = "wExp overflow";

    /// @dev Thrown when the caller is not Morpho.
    string internal constant NOT_MORPHO = "not Morpho";
}<|MERGE_RESOLUTION|>--- conflicted
+++ resolved
@@ -8,12 +8,11 @@
 library ErrorsLib {
     /// @dev Thrown when the input is too large to fit in the expected type.
     string internal constant INPUT_TOO_LARGE = "input too large";
-<<<<<<< HEAD
+
+    /// @dev Thrown when passing the zero input.
     string internal constant ZERO_INPUT = "zero input";
-=======
 
     /// @dev Thrown when wExp underflows.
->>>>>>> 9e25203f
     string internal constant WEXP_UNDERFLOW = "wExp underflow";
 
     /// @dev Thrown when wExp overflows.
