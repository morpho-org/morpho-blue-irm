--- conflicted
+++ resolved
@@ -2,15 +2,11 @@
 
 Some interest rate models for Morpho Blue:
 
-<<<<<<< HEAD
 - [AdaptiveCurveIRM](src/AdaptiveCurveIrm.sol)
   - _Important_: The `AdaptiveCurveIRM` was deployed [on Ethereum](https://etherscan.io/address/0x870aC11D48B15DB9a138Cf899d20F13F79Ba00BC) without the `via_ir` solc compilation option. 
     To check the bytecode on Ethereum, disable `via_ir` in `foundry.toml`. 
     Other deployments use `via_ir`.
-=======
-- [AdaptiveCurveIRM](src/adaptive-curve-irm/AdaptiveCurveIrm.sol)
 - [FixedRateIRM](src/fixed-rate-irm/FixedRateIrm.sol)
->>>>>>> 4f09910c
 
 ## Resources
 
