--- conflicted
+++ resolved
@@ -35,37 +35,40 @@
         targetContract(address(this));
     }
 
-<<<<<<< HEAD
-    function testBoundImprovesError(uint256 startRateAtTarget, uint256 adaptationMultiplier) public {
+    /* TESTS */
+
+    function testBoundImprovesError(int256 startRateAtTarget, int256 adaptationMultiplier) public {
         // Assume that the start rate at target is in the bounds.
         startRateAtTarget = bound(startRateAtTarget, irm.MIN_RATE_AT_TARGET(), irm.MAX_RATE_AT_TARGET());
-        adaptationMultiplier = bound(adaptationMultiplier, 1, type(uint64).max);
-        uint256 unboundedEndRateAtTarget = startRateAtTarget.wMulDown(adaptationMultiplier);
-        uint256 endRateAtTarget = unboundedEndRateAtTarget.bound(irm.MIN_RATE_AT_TARGET(), irm.MAX_RATE_AT_TARGET());
+        adaptationMultiplier = bound(adaptationMultiplier, 1, type(int64).max);
+        int256 unboundedEndRateAtTarget = startRateAtTarget.wMulDown(adaptationMultiplier);
+        int256 endRateAtTarget = unboundedEndRateAtTarget.bound(irm.MIN_RATE_AT_TARGET(), irm.MAX_RATE_AT_TARGET());
 
         assertLe(_distance(endRateAtTarget, startRateAtTarget), _distance(unboundedEndRateAtTarget, startRateAtTarget));
     }
 
-    function testCurveAtMostMultipliesErrors(int256 err, uint256 startRateAtTarget, uint256 endRateAtTarget) public {
+    function testCurveAtMostMultipliesErrors(int256 err, int256 startRateAtTarget, int256 endRateAtTarget) public {
         // Assume that rates are in the bounds.
         startRateAtTarget = bound(startRateAtTarget, irm.MIN_RATE_AT_TARGET(), irm.MAX_RATE_AT_TARGET());
         endRateAtTarget = bound(endRateAtTarget, irm.MIN_RATE_AT_TARGET(), irm.MAX_RATE_AT_TARGET());
         // Assume that the error is smaller than WAD in absolute value.
         err = bound(err, -1e18, 1e18);
 
-        uint256 startBorrowRate = _curve(startRateAtTarget, err);
-        uint256 endBorrowRate = _curve(endRateAtTarget, err);
-        uint256 coeff = uint256(CURVE_STEEPNESS / 1e18);
+        int256 startBorrowRate = _curve(startRateAtTarget, err);
+        int256 endBorrowRate = _curve(endRateAtTarget, err);
 
         // Sanity check: does not pass if coeff is decreased by one.
-        assertLe(_distance(startBorrowRate, endBorrowRate), coeff * _distance(startRateAtTarget, endRateAtTarget));
+        assertLe(
+            _distance(startBorrowRate, endBorrowRate),
+            _distance(startRateAtTarget, endRateAtTarget).wMulDown(CURVE_STEEPNESS)
+        );
     }
 
     function testLinearAdaptationThresholdEnsuresMaxError1Bps(uint256 linearAdaptation, uint256 roundingError) public {
         // Assume that the linearAdaptation is not smaller than the threshold.
         linearAdaptation = bound(linearAdaptation, uint256(irm.LINEAR_ADAPTATION_THRESHOLD()), type(uint64).max);
         // Assume that the initial rounding error is in the theoretical bounds.
-        uint256 maxRoundingError = 1e18 + irm.MAX_RATE_AT_TARGET() * 3 / 2;
+        uint256 maxRoundingError = 1e18 + uint256(irm.MAX_RATE_AT_TARGET()) * 3 / 2;
         roundingError = bound(roundingError, 0, maxRoundingError);
 
         uint256 oneBasisPoint = uint256(0.0001 ether) / 365 days;
@@ -75,9 +78,6 @@
         // Sanity check: does not pass if linearAdaptation is divided by 10.
         assertLe((coeff * roundingError) / linearAdaptation, oneBasisPoint);
     }
-=======
-    /* TESTS */
->>>>>>> 77ed9c17
 
     function testDeployment() public {
         vm.expectRevert(bytes(ErrorsLib.ZERO_ADDRESS));
@@ -170,7 +170,7 @@
         uint256 avgBorrowRate = irm.borrowRate(marketParams, market);
         int256 rateAtTarget = irm.rateAtTarget(marketParams.id());
 
-        assertEq(avgBorrowRate, _curve(int256(INITIAL_RATE_AT_TARGET), _err(market)), "avgBorrowRate");
+        assertEq(avgBorrowRate, _toUint256(_curve(int256(INITIAL_RATE_AT_TARGET), _err(market))), "avgBorrowRate");
         assertEq(rateAtTarget, INITIAL_RATE_AT_TARGET, "rateAtTarget");
     }
 
@@ -181,7 +181,7 @@
         vm.expectEmit(true, true, true, true, address(irm));
         emit BorrowRateUpdate(
             marketParams.id(),
-            _curve(int256(INITIAL_RATE_AT_TARGET), _err(market)),
+            _toUint256(_curve(int256(INITIAL_RATE_AT_TARGET), _err(market))),
             uint256(_expectedRateAtTarget(marketParams.id(), market))
         );
         irm.borrowRate(marketParams, market);
@@ -194,7 +194,7 @@
         uint256 avgBorrowRate = irm.borrowRateView(marketParams, market);
         int256 rateAtTarget = irm.rateAtTarget(marketParams.id());
 
-        assertEq(avgBorrowRate, _curve(int256(INITIAL_RATE_AT_TARGET), _err(market)), "avgBorrowRate");
+        assertEq(avgBorrowRate, _toUint256(_curve(int256(INITIAL_RATE_AT_TARGET), _err(market))), "avgBorrowRate");
         assertEq(rateAtTarget, 0, "prevBorrowRate");
     }
 
@@ -298,17 +298,19 @@
         assertLe(irm.borrowRate(marketParams, market), uint256(irm.MAX_RATE_AT_TARGET().wMulDown(CURVE_STEEPNESS)));
     }
 
-<<<<<<< HEAD
-    function _distance(uint256 a, uint256 b) internal pure returns (uint256) {
+    /* HELPERS */
+
+    function _distance(int256 a, int256 b) internal pure returns (int256) {
         return a < b ? b - a : a - b;
     }
 
-    function _expectedRateAtTarget(Id id, Market memory market) internal view returns (uint256) {
-        uint256 rateAtTarget = irm.rateAtTarget(id);
-=======
+    function _toUint256(int256 x) internal pure returns (uint256) {
+        require(x >= 0);
+        return uint256(x);
+    }
+
     function _expectedRateAtTarget(Id id, Market memory market) internal view returns (int256) {
         int256 rateAtTarget = int256(irm.rateAtTarget(id));
->>>>>>> 77ed9c17
         int256 speed = ADJUSTMENT_SPEED.wMulDown(_err(market));
         uint256 elapsed = (rateAtTarget > 0) ? block.timestamp - market.lastUpdate : 0;
         int256 linearAdaptation = speed * int256(elapsed);
@@ -325,7 +327,7 @@
         uint256 elapsed = (rateAtTarget > 0) ? block.timestamp - market.lastUpdate : 0;
         int256 linearAdaptation = speed * int256(elapsed);
         int256 endRateAtTarget = int256(_expectedRateAtTarget(id, market));
-        uint256 newBorrowRate = _curve(endRateAtTarget, err);
+        uint256 newBorrowRate = _toUint256(_curve(endRateAtTarget, err));
 
         uint256 avgBorrowRate;
         if (linearAdaptation == 0 || rateAtTarget == 0) {
@@ -338,12 +340,11 @@
         return avgBorrowRate;
     }
 
-    function _curve(int256 rateAtTarget, int256 err) internal pure returns (uint256) {
-        // Safe "unchecked" cast because err >= -1 (in WAD).
+    function _curve(int256 rateAtTarget, int256 err) internal pure returns (int256) {
         if (err < 0) {
-            return uint256(((WAD - WAD.wDivDown(CURVE_STEEPNESS)).wMulDown(err) + WAD).wMulDown(rateAtTarget));
+            return ((WAD - WAD.wDivDown(CURVE_STEEPNESS)).wMulDown(err) + WAD).wMulDown(rateAtTarget);
         } else {
-            return uint256(((CURVE_STEEPNESS - WAD).wMulDown(err) + WAD).wMulDown(rateAtTarget));
+            return ((CURVE_STEEPNESS - WAD).wMulDown(err) + WAD).wMulDown(rateAtTarget);
         }
     }
 
