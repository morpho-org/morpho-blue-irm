--- conflicted
+++ resolved
@@ -15,16 +15,7 @@
 
     event BorrowRateUpdate(Id indexed id, uint256 avgBorrowRate, uint256 rateAtTarget);
 
-<<<<<<< HEAD
-    AdaptiveCurveIrm internal irm;
-=======
-    int256 internal constant CURVE_STEEPNESS = 4 ether;
-    int256 internal constant ADJUSTMENT_SPEED = int256(50 ether) / 365 days;
-    int256 internal constant TARGET_UTILIZATION = 0.9 ether;
-    int256 internal constant INITIAL_RATE_AT_TARGET = int256(0.01 ether) / 365 days;
-
     IAdaptiveCurveIrm internal irm;
->>>>>>> ed7f842c
     MarketParams internal marketParams = MarketParams(address(0), address(0), address(0), address(0), 0);
 
     function setUp() public {
@@ -379,13 +370,8 @@
     /* HELPERS */
 
     function _expectedRateAtTarget(Id id, Market memory market) internal view returns (int256) {
-<<<<<<< HEAD
-        int256 rateAtTarget = int256(irm.rateAtTarget(id));
+        int256 rateAtTarget = irm.rateAtTarget(id);
         int256 speed = ConstantsLib.ADJUSTMENT_SPEED.wMulDown(_err(market));
-=======
-        int256 rateAtTarget = irm.rateAtTarget(id);
-        int256 speed = ADJUSTMENT_SPEED.wMulDown(_err(market));
->>>>>>> ed7f842c
         uint256 elapsed = (rateAtTarget > 0) ? block.timestamp - market.lastUpdate : 0;
         int256 linearAdaptation = speed * int256(elapsed);
         int256 adaptationMultiplier = ExpLib.wExp(linearAdaptation);
