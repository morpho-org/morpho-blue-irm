--- conflicted
+++ resolved
@@ -2,25 +2,17 @@
 pragma solidity ^0.8.0;
 
 import {SigUtils} from "test/forge/helpers/SigUtils.sol";
-
-<<<<<<< HEAD
 import {ErrorsLib as BulkerErrorsLib} from "contracts/bundlers/libraries/ErrorsLib.sol";
 
-import "./BaseBundlerTest.sol";
-=======
 import "./helpers/LocalTest.sol";
->>>>>>> 5a3dcbb2
 
 import "contracts/bundlers/EVMBundler.sol";
 
 contract EVMBundlerLocalTest is LocalTest {
     using MathLib for uint256;
-<<<<<<< HEAD
-    using SharesMathLib for uint256;
-=======
     using MorphoLib for IMorpho;
     using MorphoBalancesLib for IMorpho;
->>>>>>> 5a3dcbb2
+    using SharesMathLib for uint256;
 
     EVMBundler private bundler;
     bytes[] private bundleData;
@@ -31,19 +23,42 @@
         bundler = new EVMBundler(address(morpho));
 
         vm.startPrank(USER);
-<<<<<<< HEAD
         borrowableToken.approve(address(morpho), type(uint256).max);
         collateralToken.approve(address(morpho), type(uint256).max);
-=======
->>>>>>> 5a3dcbb2
         borrowableToken.approve(address(bundler), type(uint256).max);
         collateralToken.approve(address(bundler), type(uint256).max);
         morpho.setAuthorization(address(bundler), true);
         vm.stopPrank();
     }
 
-<<<<<<< HEAD
     /* TESTS */
+
+    function testSetAuthorization(uint256 privateKey, uint32 deadline) public {
+        privateKey = bound(privateKey, 1, type(uint32).max);
+        deadline = uint32(bound(deadline, block.timestamp + 1, type(uint32).max));
+
+        address user = vm.addr(privateKey);
+        vm.assume(user != USER);
+
+        Authorization memory authorization;
+        authorization.authorizer = user;
+        authorization.authorized = address(bundler);
+        authorization.deadline = deadline;
+        authorization.nonce = morpho.nonce(user);
+        authorization.isAuthorized = true;
+
+        bytes32 digest = SigUtils.getTypedDataHash(morpho.DOMAIN_SEPARATOR(), authorization);
+
+        Signature memory sig;
+        (sig.v, sig.r, sig.s) = vm.sign(privateKey, digest);
+
+        bytes[] memory data = new bytes[](1);
+        data[0] = abi.encodeCall(MorphoBundler.morphoSetAuthorizationWithSig, (authorization, sig));
+
+        bundler.multicall(block.timestamp, data);
+
+        assertTrue(morpho.isAuthorized(user, address(bundler)), "isAuthorized(bundler)");
+    }
 
     function testTranferInvalidAddresses(uint256 amount) public {
         amount = bound(amount, MIN_AMOUNT, MAX_AMOUNT);
@@ -127,25 +142,37 @@
         bundler.multicall(block.timestamp, repayData);
     }
 
-    function testSupply(uint256 amount) public {
+    function testSupply(uint256 amount, address onBehalf) public {
+        vm.assume(onBehalf != address(0));
+        vm.assume(onBehalf != address(morpho));
+        vm.assume(onBehalf != address(bundler));
+
         amount = bound(amount, MIN_AMOUNT, MAX_AMOUNT);
 
         bytes[] memory data = new bytes[](2);
-
         data[0] = abi.encodeCall(ERC20Bundler.transferFrom2, (address(borrowableToken), amount));
-        data[1] = abi.encodeCall(MorphoBundler.morphoSupply, (marketParams, amount, 0, USER, hex""));
+        data[1] = abi.encodeCall(MorphoBundler.morphoSupply, (marketParams, amount, 0, onBehalf, hex""));
 
         borrowableToken.setBalance(USER, amount);
-        vm.prank(USER);
-        bundler.multicall(block.timestamp, data);
-
+
+        vm.prank(USER);
+        bundler.multicall(block.timestamp, data);
+
+        assertEq(collateralToken.balanceOf(USER), 0, "collateral.balanceOf(USER)");
         assertEq(borrowableToken.balanceOf(USER), 0, "borrowable.balanceOf(USER)");
-        assertEq(borrowableToken.balanceOf(address(bundler)), 0, "borrowable.balanceOf(address(bundler))");
-        assertEq(borrowableToken.balanceOf(address(morpho)), amount, "borrowable.balanceOf(address(morpho))");
-
-        assertEq(morpho.collateral(id, USER), 0, "collateral(USER)");
-        assertEq(morpho.supplyShares(id, USER), amount.toSharesDown(0, 0), "supplyShares(USER)");
-        assertEq(morpho.borrowShares(id, USER), 0, "borrowShares(USER)");
+
+        assertEq(collateralToken.balanceOf(onBehalf), 0, "collateral.balanceOf(onBehalf)");
+        assertEq(borrowableToken.balanceOf(onBehalf), 0, "borrowable.balanceOf(onBehalf)");
+
+        assertEq(morpho.collateral(id, onBehalf), 0, "collateral(onBehalf)");
+        assertEq(morpho.supplyShares(id, onBehalf), amount * SharesMathLib.VIRTUAL_SHARES, "supplyShares(onBehalf)");
+        assertEq(morpho.borrowShares(id, onBehalf), 0, "borrowShares(onBehalf)");
+
+        if (onBehalf != USER) {
+            assertEq(morpho.collateral(id, USER), 0, "collateral(USER)");
+            assertEq(morpho.supplyShares(id, USER), 0, "supplyShares(USER)");
+            assertEq(morpho.borrowShares(id, USER), 0, "borrowShares(USER)");
+        }
     }
 
     function testSupplyCollateral(uint256 amount) public {
@@ -197,66 +224,6 @@
         assertEq(morpho.collateral(id, USER), 0, "collateral(USER)");
         assertEq(morpho.supplyShares(id, USER), expectedSupplyShares - withdrawnShares, "supplyShares(USER)");
         assertEq(morpho.borrowShares(id, USER), 0, "borrowShares(USER)");
-=======
-    function testSetAuthorization(uint256 privateKey, uint32 deadline) public {
-        privateKey = bound(privateKey, 1, type(uint32).max);
-        deadline = uint32(bound(deadline, block.timestamp + 1, type(uint32).max));
-
-        address user = vm.addr(privateKey);
-        vm.assume(user != USER);
-
-        Authorization memory authorization;
-        authorization.authorizer = user;
-        authorization.authorized = address(bundler);
-        authorization.deadline = deadline;
-        authorization.nonce = morpho.nonce(user);
-        authorization.isAuthorized = true;
-
-        bytes32 digest = SigUtils.getTypedDataHash(morpho.DOMAIN_SEPARATOR(), authorization);
-
-        Signature memory sig;
-        (sig.v, sig.r, sig.s) = vm.sign(privateKey, digest);
-
-        bytes[] memory data = new bytes[](1);
-        data[0] = abi.encodeCall(MorphoBundler.morphoSetAuthorizationWithSig, (authorization, sig));
-
-        bundler.multicall(block.timestamp, data);
-
-        assertTrue(morpho.isAuthorized(user, address(bundler)), "isAuthorized(bundler)");
-    }
-
-    function testSupply(uint256 amount, address onBehalf) public {
-        vm.assume(onBehalf != address(0));
-        vm.assume(onBehalf != address(morpho));
-        vm.assume(onBehalf != address(bundler));
-
-        amount = bound(amount, MIN_AMOUNT, MAX_AMOUNT);
-
-        bytes[] memory data = new bytes[](2);
-        data[0] = abi.encodeCall(ERC20Bundler.transferFrom2, (address(borrowableToken), amount));
-        data[1] = abi.encodeCall(MorphoBundler.morphoSupply, (marketParams, amount, 0, onBehalf, hex""));
-
-        borrowableToken.setBalance(USER, amount);
-
-        vm.prank(USER);
-        bundler.multicall(block.timestamp, data);
-
-        assertEq(collateralToken.balanceOf(USER), 0, "collateral.balanceOf(USER)");
-        assertEq(borrowableToken.balanceOf(USER), 0, "borrowable.balanceOf(USER)");
-
-        assertEq(collateralToken.balanceOf(onBehalf), 0, "collateral.balanceOf(onBehalf)");
-        assertEq(borrowableToken.balanceOf(onBehalf), 0, "borrowable.balanceOf(onBehalf)");
-
-        assertEq(morpho.collateral(id, onBehalf), 0, "collateral(onBehalf)");
-        assertEq(morpho.supplyShares(id, onBehalf), amount * SharesMathLib.VIRTUAL_SHARES, "supplyShares(onBehalf)");
-        assertEq(morpho.borrowShares(id, onBehalf), 0, "borrowShares(onBehalf)");
-
-        if (onBehalf != USER) {
-            assertEq(morpho.collateral(id, USER), 0, "collateral(USER)");
-            assertEq(morpho.supplyShares(id, USER), 0, "supplyShares(USER)");
-            assertEq(morpho.borrowShares(id, USER), 0, "borrowShares(USER)");
-        }
->>>>>>> 5a3dcbb2
     }
 
     function _testSupplyCollateralBorrow(uint256 amount, uint256 collateralAmount, address receiver) internal {
