// SPDX-License-Identifier: UNLICENSED
pragma solidity ^0.8.0;


import {SigUtils} from "test/forge/helpers/SigUtils.sol";

import "./helpers/LocalTest.sol";

import "contracts/bundlers/EVMBundler.sol";

<<<<<<< HEAD
contract EVMBundlerLocalTest is LocalTest {
    using FixedPointMathLib for uint256;
=======
contract EVMBundlerTest is BaseBundlerTest {
    using MorphoLib for IMorpho;
    using MathLib for uint256;
>>>>>>> f37a0b54

    EVMBundler private bundler;

    function setUp() public override {
        super.setUp();

        bundler = new EVMBundler(address(morpho));

        vm.startPrank(USER);
        borrowableAsset.approve(address(bundler), type(uint256).max);
        collateralAsset.approve(address(bundler), type(uint256).max);
        morpho.setAuthorization(address(bundler), true);
        morpho.setAuthorization(address(this), true); // So tests can borrow/withdraw on behalf of USER without pranking it.
        vm.stopPrank();
    }

    /* INVARIANTS */

    function invariantBundlerBalanceOfZero() public {
        assertEq(collateralAsset.balanceOf(address(bundler)), 0, "collateral.balanceOf(bundler)");
        assertEq(borrowableAsset.balanceOf(address(bundler)), 0, "borrowable.balanceOf(bundler)");
    }

    function invariantBundlerPositionZero() public {
        assertEq(morpho.collateral(id, address(bundler)), 0, "collateral(bundler)");
        assertEq(morpho.supplyShares(id, address(bundler)), 0, "supplyShares(bundler)");
        assertEq(morpho.borrowShares(id, address(bundler)), 0, "borrowShares(bundler)");
    }

    /* TESTS */

    function testSetAuthorization(uint256 privateKey, uint32 deadline) public {
        privateKey = bound(privateKey, 1, type(uint32).max);
        deadline = uint32(bound(deadline, block.timestamp + 1, type(uint32).max));

        address user = vm.addr(privateKey);
        vm.assume(user != USER);

        Authorization memory authorization;
        authorization.authorizer = user;
        authorization.authorized = address(bundler);
        authorization.deadline = deadline;
        authorization.nonce = morpho.nonce(user);
        authorization.isAuthorized = true;

        bytes32 digest = SigUtils.getTypedDataHash(morpho.DOMAIN_SEPARATOR(), authorization);

        Signature memory sig;
        (sig.v, sig.r, sig.s) = vm.sign(privateKey, digest);

        bytes[] memory data = new bytes[](1);
        data[0] = abi.encodeCall(MorphoBundler.morphoSetAuthorizationWithSig, (authorization, sig));

        bundler.multicall(block.timestamp, data);

        assertTrue(morpho.isAuthorized(user, address(bundler)), "isAuthorized(bundler)");
    }

    function testSupply(uint256 amount, address onBehalf) public {
        vm.assume(onBehalf != address(0));
        vm.assume(onBehalf != address(morpho));
        vm.assume(onBehalf != address(bundler));

        amount = bound(amount, MIN_AMOUNT, MAX_AMOUNT);

        bytes[] memory data = new bytes[](2);
        data[0] = abi.encodeCall(ERC20Bundler.transferFrom2, (address(borrowableAsset), amount));
        data[1] = abi.encodeCall(MorphoBundler.morphoSupply, (market, amount, 0, onBehalf, hex""));

        borrowableAsset.setBalance(USER, amount);

        vm.prank(USER);
        bundler.multicall(block.timestamp, data);

        assertEq(collateralAsset.balanceOf(USER), 0, "collateral.balanceOf(USER)");
        assertEq(borrowableAsset.balanceOf(USER), 0, "borrowable.balanceOf(USER)");

        assertEq(collateralAsset.balanceOf(onBehalf), 0, "collateral.balanceOf(onBehalf)");
        assertEq(borrowableAsset.balanceOf(onBehalf), 0, "borrowable.balanceOf(onBehalf)");

        assertEq(morpho.collateral(id, onBehalf), 0, "collateral(onBehalf)");
        assertEq(morpho.supplyShares(id, onBehalf), amount * SharesMathLib.VIRTUAL_SHARES, "supplyShares(onBehalf)");
        assertEq(morpho.borrowShares(id, onBehalf), 0, "borrowShares(onBehalf)");

        if (onBehalf != USER) {
            assertEq(morpho.collateral(id, USER), 0, "collateral(USER)");
            assertEq(morpho.supplyShares(id, USER), 0, "supplyShares(USER)");
            assertEq(morpho.borrowShares(id, USER), 0, "borrowShares(USER)");
        }
    }

    function _testSupplyCollateralBorrow(uint256 amount, uint256 collateralAmount, address receiver) internal {
        assertEq(collateralAsset.balanceOf(USER), 0, "collateral.balanceOf(USER)");
        assertEq(borrowableAsset.balanceOf(USER), 0, "borrowable.balanceOf(USER)");

        assertEq(collateralAsset.balanceOf(receiver), 0, "collateral.balanceOf(receiver)");
        assertEq(borrowableAsset.balanceOf(receiver), amount, "borrowable.balanceOf(receiver)");

        assertEq(morpho.collateral(id, USER), collateralAmount, "collateral(USER)");
        assertEq(morpho.supplyShares(id, USER), 0, "supplyShares(USER)");
        assertEq(morpho.borrowShares(id, USER), amount * SharesMathLib.VIRTUAL_SHARES, "borrowShares(USER)");

        if (receiver != USER) {
            assertEq(morpho.collateral(id, receiver), 0, "collateral(receiver)");
            assertEq(morpho.supplyShares(id, receiver), 0, "supplyShares(receiver)");
            assertEq(morpho.borrowShares(id, receiver), 0, "borrowShares(receiver)");
        }
    }

    function testSupplyCollateralBorrow(uint256 amount, address receiver) public {
        vm.assume(receiver != address(0));
        vm.assume(receiver != address(morpho));

        amount = bound(amount, MIN_AMOUNT, MAX_AMOUNT);

        borrowableAsset.setBalance(address(this), amount);
        morpho.supply(marketParams, amount, 0, SUPPLIER, hex"");

        uint256 collateralAmount = amount.wDivUp(LLTV);

        bytes[] memory data = new bytes[](3);
        data[0] = abi.encodeCall(ERC20Bundler.transferFrom2, (address(collateralAsset), collateralAmount));
        data[1] = abi.encodeCall(MorphoBundler.morphoSupplyCollateral, (marketParams, collateralAmount, USER, hex""));
        data[2] = abi.encodeCall(MorphoBundler.morphoBorrow, (marketParams, amount, 0, receiver));

        collateralAsset.setBalance(USER, collateralAmount);

        vm.prank(USER);
        bundler.multicall(block.timestamp, data);

        _testSupplyCollateralBorrow(amount, collateralAmount, receiver);
    }

    function testSupplyCollateralBorrowViaCallback(uint256 amount, address receiver) public {
        vm.assume(receiver != address(0));
        vm.assume(receiver != address(morpho));

        amount = bound(amount, MIN_AMOUNT, MAX_AMOUNT);

        borrowableAsset.setBalance(address(this), amount);
        morpho.supply(marketParams, amount, 0, SUPPLIER, hex"");

        uint256 collateralAmount = amount.wDivUp(LLTV);

        bytes[] memory callbackData = new bytes[](2);
        callbackData[0] = abi.encodeCall(MorphoBundler.morphoBorrow, (marketParams, amount, 0, receiver));
        callbackData[1] = abi.encodeCall(ERC20Bundler.transferFrom2, (address(collateralAsset), collateralAmount));

        bytes[] memory data = new bytes[](1);
        data[0] = abi.encodeCall(
            MorphoBundler.morphoSupplyCollateral, (marketParams, collateralAmount, USER, abi.encode(callbackData))
        );

        collateralAsset.setBalance(USER, collateralAmount);

        vm.prank(USER);
        bundler.multicall(block.timestamp, data);

        _testSupplyCollateralBorrow(amount, collateralAmount, receiver);
    }

    function _testRepayWithdrawCollateral(uint256 collateralAmount, address receiver) internal {
        assertEq(collateralAsset.balanceOf(USER), 0, "collateral.balanceOf(USER)");
        assertEq(borrowableAsset.balanceOf(USER), 0, "borrowable.balanceOf(USER)");

        assertEq(collateralAsset.balanceOf(receiver), collateralAmount, "collateral.balanceOf(receiver)");
        assertEq(borrowableAsset.balanceOf(receiver), 0, "borrowable.balanceOf(receiver)");

        assertEq(morpho.collateral(id, USER), 0, "collateral(USER)");
        assertEq(morpho.supplyShares(id, USER), 0, "supplyShares(USER)");
        assertEq(morpho.borrowShares(id, USER), 0, "borrowShares(USER)");

        if (receiver != USER) {
            assertEq(morpho.collateral(id, receiver), 0, "collateral(receiver)");
            assertEq(morpho.supplyShares(id, receiver), 0, "supplyShares(receiver)");
            assertEq(morpho.borrowShares(id, receiver), 0, "borrowShares(receiver)");
        }
    }

    function testRepayWithdrawCollateral(uint256 amount, address receiver) public {
        vm.assume(receiver != address(0));
        vm.assume(receiver != address(morpho));

        amount = bound(amount, MIN_AMOUNT, MAX_AMOUNT);

        borrowableAsset.setBalance(address(this), amount);
        morpho.supply(marketParams, amount, 0, SUPPLIER, hex"");

        uint256 collateralAmount = amount.wDivUp(LLTV);

        collateralAsset.setBalance(address(this), collateralAmount);
        morpho.supplyCollateral(marketParams, collateralAmount, USER, hex"");
        morpho.borrow(marketParams, amount, 0, USER, USER);

        bytes[] memory data = new bytes[](3);
        data[0] = abi.encodeCall(ERC20Bundler.transferFrom2, (address(borrowableAsset), amount));
        data[1] = abi.encodeCall(MorphoBundler.morphoRepay, (marketParams, amount, 0, USER, hex""));
        data[2] = abi.encodeCall(MorphoBundler.morphoWithdrawCollateral, (marketParams, collateralAmount, receiver));

        vm.prank(USER);
        bundler.multicall(block.timestamp, data);

        _testRepayWithdrawCollateral(collateralAmount, receiver);
    }

    function testRepayWithdrawCollateralViaCallback(uint256 amount, address receiver) public {
        vm.assume(receiver != address(0));
        vm.assume(receiver != address(morpho));

        amount = bound(amount, MIN_AMOUNT, MAX_AMOUNT);

        borrowableAsset.setBalance(address(this), amount);
        morpho.supply(marketParams, amount, 0, SUPPLIER, hex"");

        uint256 collateralAmount = amount.wDivUp(LLTV);

        collateralAsset.setBalance(address(this), collateralAmount);
        morpho.supplyCollateral(marketParams, collateralAmount, USER, hex"");
        morpho.borrow(marketParams, amount, 0, USER, USER);

        bytes[] memory callbackData = new bytes[](2);
        callbackData[0] =
            abi.encodeCall(MorphoBundler.morphoWithdrawCollateral, (marketParams, collateralAmount, receiver));
        callbackData[1] = abi.encodeCall(ERC20Bundler.transferFrom2, (address(borrowableAsset), amount));

        bytes[] memory data = new bytes[](1);
        data[0] = abi.encodeCall(MorphoBundler.morphoRepay, (marketParams, amount, 0, USER, abi.encode(callbackData)));

        vm.prank(USER);
        bundler.multicall(block.timestamp, data);

        _testRepayWithdrawCollateral(collateralAmount, receiver);
    }
}<|MERGE_RESOLUTION|>--- conflicted
+++ resolved
@@ -1,21 +1,16 @@
 // SPDX-License-Identifier: UNLICENSED
 pragma solidity ^0.8.0;
 
-
 import {SigUtils} from "test/forge/helpers/SigUtils.sol";
 
 import "./helpers/LocalTest.sol";
 
 import "contracts/bundlers/EVMBundler.sol";
 
-<<<<<<< HEAD
 contract EVMBundlerLocalTest is LocalTest {
-    using FixedPointMathLib for uint256;
-=======
-contract EVMBundlerTest is BaseBundlerTest {
+    using MathLib for uint256;
     using MorphoLib for IMorpho;
-    using MathLib for uint256;
->>>>>>> f37a0b54
+    using MorphoBalancesLib for IMorpho;
 
     EVMBundler private bundler;
 
@@ -83,7 +78,7 @@
 
         bytes[] memory data = new bytes[](2);
         data[0] = abi.encodeCall(ERC20Bundler.transferFrom2, (address(borrowableAsset), amount));
-        data[1] = abi.encodeCall(MorphoBundler.morphoSupply, (market, amount, 0, onBehalf, hex""));
+        data[1] = abi.encodeCall(MorphoBundler.morphoSupply, (marketParams, amount, 0, onBehalf, hex""));
 
         borrowableAsset.setBalance(USER, amount);
 
